--- conflicted
+++ resolved
@@ -37,6 +37,7 @@
 from coding.protocol import StreamCodeSynapse
 from coding.rewards.codesim import CodeSimModel
 from coding.dendrite import DendriteResponseEvent
+from coding.tasks import create_task, create_organic_task
 from coding.finetune.pipeline import FinetuneEventResults
 from coding.constants import COMPETITION_END_DATE, COMPETITION_ID
 
@@ -180,7 +181,22 @@
 
     """
     bt.logging.info("🚀 Starting forward loop...")
-<<<<<<< HEAD
+    
+    # check if the competition has ended and evaluation not started
+    if datetime.now(timezone.utc) > datetime.strptime(COMPETITION_END_DATE, "%Y-%m-%d").replace(tzinfo=timezone.utc):
+        if not COMPETITION_ID in self.finetune_results and not hasattr(self, 'finetune_eval_future'):
+            finetune_pipeline = FinetunePipeline(
+                config=self.config,
+                competition_id=COMPETITION_ID,
+                code_sim_model=CodeSimModel(code_scorer=self.code_scorer),
+            )
+            self.finetune_eval_future = self.executor.submit(finetune_pipeline.evaluate)
+    # Check if evaluation is complete
+    if hasattr(self, 'finetune_eval_future') and self.finetune_eval_future.done():
+        self.finetune_results[COMPETITION_ID] = FinetuneEventResults(**self.finetune_eval_future.result())
+        delattr(self, 'finetune_eval_future')  # Remove the future after getting results
+    
+    # TODO remove this once we are sure that we only want to do finetuning
     if not synapse:
         while True:
             # Create a specific task
@@ -249,94 +265,6 @@
             "step": self.step,
             **reward_result.__state_dict__(),
             **response_event.__state_dict__(),
+            # **({"trackers": [tracker.model_dump() for tracker in self.finetune_results[COMPETITION_ID].trackers]} if hasattr(self, 'finetune_results') and COMPETITION_ID in self.finetune_results else {}),
         },
-    )
-=======
-    
-    # check if the competition has ended and evaluation not started
-    if datetime.now(timezone.utc) > datetime.strptime(COMPETITION_END_DATE, "%Y-%m-%d").replace(tzinfo=timezone.utc):
-        if not COMPETITION_ID in self.finetune_results and not hasattr(self, 'finetune_eval_future'):
-            finetune_pipeline = FinetunePipeline(
-                config=self.config,
-                competition_id=COMPETITION_ID,
-                code_sim_model=CodeSimModel(code_scorer=self.code_scorer),
-            )
-            self.finetune_eval_future = self.executor.submit(finetune_pipeline.evaluate)
-    # Check if evaluation is complete
-    if hasattr(self, 'finetune_eval_future') and self.finetune_eval_future.done():
-        self.finetune_results[COMPETITION_ID] = FinetuneEventResults(**self.finetune_eval_future.result())
-        delattr(self, 'finetune_eval_future')  # Remove the future after getting results
-    
-    # # TODO remove this once we are sure that we only want to do finetuning
-    # if not synapse:
-    #     while True:
-    #         # Create a specific task
-    #         task_name = random.choices(
-    #             self.config.neuron.tasks, self.config.neuron.task_weights
-    #         )[0]
-    #         bt.logging.info(f"📋 Creating {task_name} task... ")
-    #         try:
-    #             task = create_task(llm=self.llm, task_name=task_name, repl=self.repl, code_scorer=self.code_scorer, dataset_manager=self.dataset_manager)
-    #             synapse = StreamCodeSynapse(
-    #                 query=task.query,
-    #                 files=task.files,
-    #                 attachments=task.attachments,
-    #                 messages=task.messages,
-    #             )
-    #             break
-    #         except Exception as e:
-    #             bt.logging.debug(
-    #                 f"Failed to create {task_name} task. {sys.exc_info()}. Skipping to next task."
-    #             )
-    #             bt.logging.debug(traceback.format_exc())
-    #             continue
-    # else:
-    #     try:
-    #         task = create_organic_task(llm=self.llm, synapse=synapse)
-    #     except:
-    #         bt.logging.error(f"Failed to create organic task. {sys.exc_info()}")
-    #         return
-
-    # uids = get_random_uids(self, k=self.config.neuron.sample_size)
-    # uids_cpu = uids.tolist()
-    # axons = [self.metagraph.axons[uid] for uid in uids]
-    # # The dendrite client queries the network.
-    # streams_responses = await self.dendrite(
-    #     axons=axons,
-    #     synapse=synapse,
-    #     timeout=task.timeout,
-    #     deserialize=False,
-    #     streaming=True,
-    # )
-    # #  Prepare the task for handling stream responses
-    # handle_stream_responses_task = asyncio.create_task(
-    #     handle_response(responses=dict(zip(uids_cpu, streams_responses)))
-    # )
-    # stream_results = await handle_stream_responses_task
-    # all_synapses_results = [stream_result.synapse for stream_result in stream_results]
-    # if len(all_synapses_results) == 0:
-    #     bt.logging.error(f"No synapse results were gotten")
-    #     return
-
-    # response_event = DendriteResponseEvent(
-    #     responses=all_synapses_results, uids=uids, timeout=task.timeout, axons=axons
-    # )
-    # reward_result = RewardResult(
-    #     self.reward_pipeline,
-    #     task=task,
-    #     response_event=response_event,
-    #     device=self.device,
-    # )
-
-    # self.update_scores(reward_result.rewards, uids)
-
-    # log_event(
-    #     self,
-    #     {
-    #         "step": self.step,
-    #         # **reward_result.__state_dict__(),
-    #         # **response_event.__state_dict__(),
-    #         # **({"trackers": [tracker.model_dump() for tracker in self.finetune_results[COMPETITION_ID].trackers]} if hasattr(self, 'finetune_results') and COMPETITION_ID in self.finetune_results else {}),
-    #     },
-    # )
->>>>>>> 47e84768
+    )