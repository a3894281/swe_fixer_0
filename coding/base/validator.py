--- conflicted
+++ resolved
@@ -241,40 +241,6 @@
             self.is_running = False
             bt.logging.debug("Stopped")
 
-<<<<<<< HEAD
-    def combine_scores(self) -> np.ndarray:
-        """Combine the scores from the finetune results with the scores from the forward pass.
-        
-        If no finetune results exist yet, returns just the forward scores.
-        """
-        forward_scores = self.scores
-        bt.logging.info(f"forward_scores: {forward_scores}")
-        # If no finetune results yet, return just forward scores
-        if not hasattr(self, 'finetune_results') or not self.finetune_results:
-            return forward_scores * 0.5
-        
-        
-        # get latest finetune results 
-        latest_competition_id = max(self.finetune_results.keys())
-        finetune_trackers = self.finetune_results[latest_competition_id].trackers
-        
-        finetune_scores = np.zeros_like(forward_scores)
-        for tracker in finetune_trackers:
-            uid = get_uid_from_hotkey(self, tracker.hotkey)
-            if uid is not None:
-                finetune_scores[uid] = tracker.score
-        
-        bt.logging.info(f"finetune_scores: {finetune_scores}")
-        
-        combined_scores = forward_scores * 0.2 + finetune_scores * 0.8
-        # Set bottom 10% of scores to 0
-        cutoff = np.percentile(combined_scores, 10)
-        combined_scores[combined_scores <= cutoff] = 0
-        bt.logging.info(f"combined_scores: {combined_scores}")
-        return combined_scores
-    
-=======
->>>>>>> 73e06b4e
     def set_weights(self):
         """
         Sets the validator weights to the metagraph hotkeys based on the scores it has received from the miners. The weights determine the trust and incentive level the validator assigns to miner nodes on the network.
@@ -359,20 +325,6 @@
 
     def update_scores(self):
         """Performs exponential moving average on the scores based on the rewards received from the miners."""
-<<<<<<< HEAD
-
-        # Compute forward pass rewards, assumes uids are mutually exclusive.
-        # shape: [ metagraph.n ]
-        step_rewards = self.scores.copy()
-        step_rewards[uids] = rewards
-        bt.logging.info(f"Scattered rewards: {rewards}")
-
-        # Update scores with rewards produced by this step.
-        # shape: [ metagraph.n ]
-        alpha = self.config.neuron.moving_average_alpha
-        self.scores = alpha * step_rewards + (1 - alpha) * self.scores
-        self.scores = np.maximum(self.scores - 0.001, 0)
-=======
         if not self.finetune_results:
             return
         latest_competition_id = max(self.finetune_results.keys())
@@ -384,7 +336,6 @@
         threshold = max_score * 0.9  # 90% of max score
         finetune_scores[finetune_scores < threshold] = 0
         self.scores = finetune_scores
->>>>>>> 73e06b4e
         bt.logging.info(f"Updated moving avg scores: {self.scores}")
 
     def save_state(self):
@@ -430,11 +381,7 @@
         self.finetune_results = {}
         if "finetune_items" in state:
             for key, value in state["finetune_items"]:
-<<<<<<< HEAD
-                self.finetune_results[key] = value
-=======
                 self.finetune_results[key] = value
     
     
-    
->>>>>>> 73e06b4e
+    