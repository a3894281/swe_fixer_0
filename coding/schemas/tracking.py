--- conflicted
+++ resolved
@@ -8,8 +8,4 @@
     block: int
     hotkey: str
     uid: int
-<<<<<<< HEAD
-    score: float
-=======
-    score: float = 0.0
->>>>>>> 73e06b4e
+    score: float = 0.0