from .base import Dataset

from .bigcodebench import BigCodeBenchDataset
from .thestack import TheStackDataset
from .pip import PipDataset
from .swe import SWEBenchDataset

class DatasetManager:
    def __init__(self, config = None):
        self._datasets = None
        self.config = config

    @property
    def datasets(self):
        if self._datasets is None:
            self._datasets = {
                TheStackDataset.name: TheStackDataset(),
                PipDataset.name: PipDataset(),
<<<<<<< HEAD
                SWEDataset.name: SWEDataset(),
                BigCodeBenchDataset.name: BigCodeBenchDataset(self.config)
=======
                SWEBenchDataset.name: SWEBenchDataset()
>>>>>>> 73e06b4e
            }
        return self._datasets<|MERGE_RESOLUTION|>--- conflicted
+++ resolved
@@ -16,11 +16,6 @@
             self._datasets = {
                 TheStackDataset.name: TheStackDataset(),
                 PipDataset.name: PipDataset(),
-<<<<<<< HEAD
-                SWEDataset.name: SWEDataset(),
-                BigCodeBenchDataset.name: BigCodeBenchDataset(self.config)
-=======
                 SWEBenchDataset.name: SWEBenchDataset()
->>>>>>> 73e06b4e
             }
         return self._datasets