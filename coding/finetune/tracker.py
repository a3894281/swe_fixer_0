from typing import List

from coding.protocol import LogicSynapse
from coding.schemas.tracking import TrackingInfo
from coding.utils.uids import get_miner_uids, get_hotkey_from_uid

<<<<<<< HEAD
def gather_all_trackers(validator) -> List[TrackingInfo]:
=======
def gather_all_logics(validator) -> List[TrackingInfo]:
>>>>>>> 73e06b4e
    uids = get_miner_uids(validator)
    axons = [validator.metagraph.axons[uid] for uid in uids]
    synapse = LogicSynapse()
    responses = []
    for axon in axons:
        try:
            responses.append(validator.dendrite.query(axons=[axon], synapse=synapse, timeout=45, deserialize=False)[0])
        except Exception as e:
            print("Error querying axon", axon, e)
            responses.append(synapse)
    return [
        TrackingInfo(
            logic=synapse.logic,
            block=validator.metagraph.block,
            hotkey=get_hotkey_from_uid(validator, uids[i]),
            uid=uids[i],
            score=0.0,
        )
        for i, synapse in enumerate(responses)
    ]<|MERGE_RESOLUTION|>--- conflicted
+++ resolved
@@ -4,11 +4,7 @@
 from coding.schemas.tracking import TrackingInfo
 from coding.utils.uids import get_miner_uids, get_hotkey_from_uid
 
-<<<<<<< HEAD
-def gather_all_trackers(validator) -> List[TrackingInfo]:
-=======
 def gather_all_logics(validator) -> List[TrackingInfo]:
->>>>>>> 73e06b4e
     uids = get_miner_uids(validator)
     axons = [validator.metagraph.axons[uid] for uid in uids]
     synapse = LogicSynapse()
