# The MIT License (MIT)
# Copyright © 2024 Yuma Rao
# Copyright © 2023 Opentensor Foundation
# Copyright © 2024 Macrocosmos
# Copyright © 2024 Broke


# Permission is hereby granted, free of charge, to any person obtaining a copy of this software and associated
# documentation files (the “Software”), to deal in the Software without restriction, including without limitation
# the rights to use, copy, modify, merge, publish, distribute, sublicense, and/or sell copies of the Software,
# and to permit persons to whom the Software is furnished to do so, subject to the following conditions:

# The above copyright notice and this permission notice shall be included in all copies or substantial portions of
# the Software.

# THE SOFTWARE IS PROVIDED “AS IS”, WITHOUT WARRANTY OF ANY KIND, EXPRESS OR IMPLIED, INCLUDING BUT NOT LIMITED TO
# THE WARRANTIES OF MERCHANTABILITY, FITNESS FOR A PARTICULAR PURPOSE AND NONINFRINGEMENT. IN NO EVENT SHALL
# THE AUTHORS OR COPYRIGHT HOLDERS BE LIABLE FOR ANY CLAIM, DAMAGES OR OTHER LIABILITY, WHETHER IN AN ACTION
# OF CONTRACT, TORT OR OTHERWISE, ARISING FROM, OUT OF OR IN CONNECTION WITH THE SOFTWARE OR THE USE OR OTHER
# DEALINGS IN THE SOFTWARE.

import random
from typing import Callable

from .task import Task
from .swe import SWEBenchTask
# from .debug import DebugTask
from .fim import FillInMiddleTask
from .repofile import RepoFileTask
from .repo import RepoCompletionTask
from .completion import CompletionTask
from .bigcodebench import BigCodeBenchTask
from .organic_convo import OrganicConvoTask
from .bigcodebench import BigCodeBenchTask

TASKS = {
    RepoCompletionTask.name: RepoCompletionTask,
    FillInMiddleTask.name: FillInMiddleTask,
    CompletionTask.name: CompletionTask,
    RepoFileTask.name: RepoFileTask,
    # DebugTask.name: DebugTask,
<<<<<<< HEAD
    SWETask.name: SWETask,
    BigCodeBenchTask.name: BigCodeBenchTask,
=======
    SWEBenchTask.name: SWEBenchTask,
>>>>>>> 73e06b4e
}

from coding.schemas import Context
from coding.helpers import Selector
from coding.protocol import StreamCodeSynapse
<<<<<<< HEAD
from coding.datasets import TheStackDataset, PipDataset, SWEDataset, BigCodeBenchDataset, DatasetManager
=======
from coding.datasets import TheStackDataset, PipDataset, SWEBenchDataset
>>>>>>> 73e06b4e

TASK_REGISTRY = {
    RepoCompletionTask.name: [TheStackDataset.name],
    FillInMiddleTask.name: [TheStackDataset.name],
    CompletionTask.name: [TheStackDataset.name],
    RepoFileTask.name: [TheStackDataset.name],
    # DebugTask.name: [PipDataset.name],
<<<<<<< HEAD
    SWETask.name: [SWEDataset.name],
    BigCodeBenchTask.name: [BigCodeBenchDataset.name],
=======
    SWEBenchTask.name: [SWEBenchDataset.name],
>>>>>>> 73e06b4e
}


def create_task(
    llm,
    task_name: str,
    selector: Selector = random.choice,
<<<<<<< HEAD
    repl: REPLClient = REPLClient(),
    code_scorer: Callable = None,
    dataset_manager: DatasetManager = None
=======
    code_scorer: Callable = None
>>>>>>> 73e06b4e
) -> Task:
    """Create a task from the given task name and LLM pipeline.

    Args:
        llm (Pipeline): Pipeline to use for text generation
        task_name (str): Name of the task to create
        selector (Selector, optional): Selector function to choose a dataset. Defaults to random.choice.

    Raises:
        ValueError: If task_name is not a valid alias for a task, or if the task is not a subclass of Task
        ValueError: If no datasets are available for the given task
        ValueError: If the dataset for the given task is not found

    Returns:
        Task: Task instance
    """
    task = TASKS.get(task_name, None)
    if task is None or not issubclass(task, Task):
        raise ValueError(f"Task {task_name} not found")

    dataset_choices = TASK_REGISTRY.get(task_name, None)
    if len(dataset_choices) == 0:
        raise ValueError(f"No datasets available for task {task_name}")
    dataset_name = selector(dataset_choices)
    dataset = dataset_manager.datasets.get(dataset_name, None)
    if dataset is None:
        raise ValueError(f"Dataset {dataset_name} not found")
    return task(llm=llm, context=dataset.next(**dict(task.dataset_options)), repl=repl, code_scorer=code_scorer)


def create_organic_task(
    llm,
    synapse: StreamCodeSynapse,
) -> Task:
    """Create a task from the given synapse and LLM pipeline."""

    return OrganicConvoTask(
        llm=llm,
        context=Context(messages=synapse.messages, files=synapse.files),
    )
 <|MERGE_RESOLUTION|>--- conflicted
+++ resolved
@@ -39,22 +39,13 @@
     CompletionTask.name: CompletionTask,
     RepoFileTask.name: RepoFileTask,
     # DebugTask.name: DebugTask,
-<<<<<<< HEAD
-    SWETask.name: SWETask,
-    BigCodeBenchTask.name: BigCodeBenchTask,
-=======
     SWEBenchTask.name: SWEBenchTask,
->>>>>>> 73e06b4e
 }
 
 from coding.schemas import Context
 from coding.helpers import Selector
 from coding.protocol import StreamCodeSynapse
-<<<<<<< HEAD
-from coding.datasets import TheStackDataset, PipDataset, SWEDataset, BigCodeBenchDataset, DatasetManager
-=======
-from coding.datasets import TheStackDataset, PipDataset, SWEBenchDataset
->>>>>>> 73e06b4e
+from coding.datasets import TheStackDataset, PipDataset, SWEBenchDataset, DatasetManager
 
 TASK_REGISTRY = {
     RepoCompletionTask.name: [TheStackDataset.name],
@@ -62,12 +53,7 @@
     CompletionTask.name: [TheStackDataset.name],
     RepoFileTask.name: [TheStackDataset.name],
     # DebugTask.name: [PipDataset.name],
-<<<<<<< HEAD
-    SWETask.name: [SWEDataset.name],
-    BigCodeBenchTask.name: [BigCodeBenchDataset.name],
-=======
     SWEBenchTask.name: [SWEBenchDataset.name],
->>>>>>> 73e06b4e
 }
 
 
@@ -75,13 +61,9 @@
     llm,
     task_name: str,
     selector: Selector = random.choice,
-<<<<<<< HEAD
-    repl: REPLClient = REPLClient(),
+    repl = None,
     code_scorer: Callable = None,
     dataset_manager: DatasetManager = None
-=======
-    code_scorer: Callable = None
->>>>>>> 73e06b4e
 ) -> Task:
     """Create a task from the given task name and LLM pipeline.
 
