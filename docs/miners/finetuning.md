--- conflicted
+++ resolved
@@ -1,12 +1,5 @@
 # SWE Finetuning
 
-<<<<<<< HEAD
-You must submit a model to huggingface to be used for finetuning. Then you must ensure that the code within [`coding/miners/finetune.py`](https://github.com/brokespace/code/blob/finetune/coding/miners/finetune.py) is updated with the correct model name and competition id. The code in `finetune.py` will be hit at the beginning of each competition. At this time you must ensure that your miner is accessible.
-
-The model you submit must follow the guidelines for the current competition. The guidelines will be posted in the discord channel for the competition.
-
-The model must contain a `tokenizer_config.json` with a key `chat_template` and the value of the key being a jinja template representing the chat template. An example can be found [here](https://huggingface.co/microsoft/Phi-3-mini-128k-instruct/blob/main/tokenizer_config.json).
-=======
 ## Task Outline
 
 The task is to create a patch that fixes an issue in the repository. You will be provided the location to a repository and a description of the issue. This will be a real git repository as well as a real issue and you will be graded against the real patch. 
@@ -78,5 +71,4 @@
 
 Use the notebook `notebooks/sample-swe-task.ipynb` to test your submission.
 
-You need to verify your logic using the notebook `notebooks/logic-verification.ipynb`. 
->>>>>>> 73e06b4e
+You need to verify your logic using the notebook `notebooks/logic-verification.ipynb`. 